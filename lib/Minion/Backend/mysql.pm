--- conflicted
+++ resolved
@@ -279,7 +279,6 @@
 
 sub new {
   my ( $class, @args ) = @_;
-<<<<<<< HEAD
 
   my $mysql;
   my $force_migration = 0;
@@ -313,21 +312,6 @@
     $mysql->once(connection => sub { shift->migrations->migrate });
   }
 
-=======
-  my $mysql;
-  if ( @args == 1 && blessed($args[0]) && $args[0]->isa('Mojo::mysql') ) {
-    $mysql = $args[0];
-  }
-  else {
-    if ( ref $args[0] eq 'HASH' ) {
-      @args = %{ $args[0] };
-    }
-    $mysql = Mojo::mysql->new(@args);
-  }
-  my $self = $class->SUPER::new(mysql => $mysql);
-  $mysql->migrations->name('minion')->from_data;
-  $mysql->once(connection => sub { shift->migrations->migrate });
->>>>>>> 45abaa35
   return $self;
 }
 
@@ -503,7 +487,6 @@
   my $qq = join ", ", map({ "?" } @$queues);
   my $qt = join ", ", map({ "?" } @$tasks );
 
-<<<<<<< HEAD
   my $dbh = $self->mysql->db->dbh;
 
   # Try to update a job and mark it as being active for this worker.
@@ -514,17 +497,6 @@
     UPDATE minion_jobs job
     SET job.started = NOW(), job.state = 'active', job.worker = ?,
         job.id = \@dequeued_job_id := job.id
-=======
-  my $tx = $db->begin;
-
-  # Note: The GROUP BY below only needs job.id - the additional redundant
-  # columns are just there to satisfy the ONLY_FULL_GROUP_BY requirement
-  # in MySQL strict mode.
-  #
-  my $job = $tx->db->query(qq{
-    SELECT job.id, job.args, job.retries, job.task
-    FROM minion_jobs job
->>>>>>> 45abaa35
     WHERE job.state = 'inactive' AND job.`delayed` <= NOW()
       AND NOT EXISTS (
         SELECT 1 FROM minion_jobs_depends depends
@@ -532,11 +504,6 @@
         WHERE child_id=job.id AND parent.id=depends.parent_id AND parent.state IN ( 'inactive', 'active', 'failed' )
       )
       AND job.queue IN ($qq) AND job.task IN ($qt)
-<<<<<<< HEAD
-=======
-    GROUP BY job.id
-           , job.args, job.created, job.priority, job.retries, job.task
->>>>>>> 45abaa35
     ORDER BY job.priority DESC, job.created
     LIMIT 1
    },
@@ -1084,22 +1051,14 @@
 ALTER TABLE minion_jobs ADD COLUMN notes MEDIUMBLOB;
 CREATE TABLE IF NOT EXISTS minion_locks (
   id      SERIAL NOT NULL PRIMARY KEY,
-<<<<<<< HEAD
   -- InnoDB index prefix limit is 767 bytes, and if you're using
   -- utf8mb4 that means the maximum length is (767 / 4) characters
   name    VARCHAR(191) NOT NULL,
-=======
-  name    VARCHAR(200) NOT NULL,
->>>>>>> 45abaa35
   expires TIMESTAMP NOT NULL,
   INDEX (name, expires)
 );
 DELIMITER //
-<<<<<<< HEAD
 CREATE FUNCTION minion_lock( $1 VARCHAR(191), $2 INTEGER, $3 INTEGER) RETURNS BOOL
-=======
-CREATE FUNCTION minion_lock( $1 VARCHAR(200), $2 INTEGER, $3 INTEGER) RETURNS BOOL
->>>>>>> 45abaa35
 BEGIN
   DECLARE new_expires TIMESTAMP DEFAULT DATE_ADD( NOW(), INTERVAL 1*$2 SECOND );
   DELETE FROM minion_locks WHERE expires < NOW();
